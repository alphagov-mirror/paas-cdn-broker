package config

import (
	"github.com/kelseyhightower/envconfig"

	"github.com/jinzhu/gorm"
	_ "github.com/jinzhu/gorm/dialects/postgres"
	_ "github.com/lib/pq"
)

type Settings struct {
	Port               string `envconfig:"port";default:"3000"`
<<<<<<< HEAD
	Username           string `envconfig:"username";required:"true"`
	Password           string `envconfig:"password";required:"true"`
=======
	BrokerUsername     string `envconfig:"broker_username";required:"true"`
	BrokerPassword     string `envconfig:"broker_password";required:"true"`
>>>>>>> 66171117
	DatabaseUrl        string `envconfig:"database_url";required:"true"`
	Email              string `envconfig:"email";required:"true"`
	AcmeUrl            string `envconfig:"acme_url";required:"true"`
	Bucket             string `envconfig:"bucket";required:"true"`
	AwsAccessKeyId     string `envconfig:"aws_access_key_id";required:"true"`
	AwsSecretAccessKey string `envconfig:"aws_secret_access_key";required:"true"`
	AwsDefaultRegion   string `envconfig:"aws_default_region";required:"true"`
}

func NewSettings() (Settings, error) {
	var settings Settings
	err := envconfig.Process("cdn", &settings)
	if err != nil {
		return Settings{}, err
	}
	return settings, nil
}

func Connect(settings Settings) (*gorm.DB, error) {
	return gorm.Open("postgres", settings.DatabaseUrl)
}<|MERGE_RESOLUTION|>--- conflicted
+++ resolved
@@ -10,13 +10,8 @@
 
 type Settings struct {
 	Port               string `envconfig:"port";default:"3000"`
-<<<<<<< HEAD
-	Username           string `envconfig:"username";required:"true"`
-	Password           string `envconfig:"password";required:"true"`
-=======
 	BrokerUsername     string `envconfig:"broker_username";required:"true"`
 	BrokerPassword     string `envconfig:"broker_password";required:"true"`
->>>>>>> 66171117
 	DatabaseUrl        string `envconfig:"database_url";required:"true"`
 	Email              string `envconfig:"email";required:"true"`
 	AcmeUrl            string `envconfig:"acme_url";required:"true"`
